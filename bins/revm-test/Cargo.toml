--- conflicted
+++ resolved
@@ -11,11 +11,7 @@
 microbench = "0.5"
 alloy-sol-macro = "0.7.0"
 alloy-sol-types = "0.7.0"
-<<<<<<< HEAD
-regex = "1.10.4"
-=======
 regex = "1.10.5"
->>>>>>> 41e2f7f9
 eyre = "0.6.12"
 
 
