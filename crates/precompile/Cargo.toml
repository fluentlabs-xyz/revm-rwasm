--- conflicted
+++ resolved
@@ -37,14 +37,7 @@
 criterion = { version = "0.5" }
 
 [features]
-<<<<<<< HEAD
-default = ["std", "c-kzg", "secp256k1"]
-serde = [
-    "revm-primitives/serde",
-]
-=======
 default = ["std", "c-kzg", "secp256k1", "portable"]
->>>>>>> 4c15846a
 std = [
     "revm-primitives/std",
     "k256/std",
