--- conflicted
+++ resolved
@@ -449,10 +449,7 @@
         Context, ContextPrecompile, ContextStatefulPrecompile, Evm, InMemoryDB, InnerEvmContext,
     };
     use revm_interpreter::{gas, Host, Interpreter};
-<<<<<<< HEAD
-=======
     use revm_precompile::PrecompileOutput;
->>>>>>> 41e2f7f9
     use std::{cell::RefCell, rc::Rc, sync::Arc};
 
     /// Custom evm context
