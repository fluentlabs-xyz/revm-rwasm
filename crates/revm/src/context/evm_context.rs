--- conflicted
+++ resolved
@@ -1,8 +1,5 @@
 use revm_interpreter::CallValue;
-<<<<<<< HEAD
-=======
 use revm_precompile::PrecompileErrors;
->>>>>>> 41e2f7f9
 
 use super::inner_evm_context::InnerEvmContext;
 use crate::{
@@ -18,6 +15,7 @@
     ops::{Deref, DerefMut},
 };
 use std::boxed::Box;
+use std::borrow::BorrowMut;
 
 /// EVM context that contains the inner EVM context and precompiles.
 pub struct EvmContext<DB: Database> {
@@ -201,11 +199,7 @@
             _ => {}
         };
 
-<<<<<<< HEAD
-        if let Some(result) = self.call_precompile(inputs.bytecode_address, &inputs.input, gas) {
-=======
         if let Some(result) = self.call_precompile(&inputs.bytecode_address, &inputs.input, gas)? {
->>>>>>> 41e2f7f9
             if matches!(result.result, return_ok!()) {
                 self.journaled_state.checkpoint_commit();
             } else {
@@ -238,11 +232,7 @@
     use crate::{
         db::{CacheDB, EmptyDB},
         journaled_state::JournaledState,
-<<<<<<< HEAD
-        primitives::{address, SpecId, B256},
-=======
         primitives::{address, HashSet, SpecId, B256},
->>>>>>> 41e2f7f9
     };
 
     /// Mock caller address.
