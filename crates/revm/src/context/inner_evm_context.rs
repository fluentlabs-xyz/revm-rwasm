--- conflicted
+++ resolved
@@ -1,11 +1,7 @@
 use crate::{
     db::Database,
     interpreter::{
-<<<<<<< HEAD
-        analysis::to_analysed, gas, return_ok, Contract, CreateInputs, EOFCreateInput, Gas,
-=======
         analysis::to_analysed, gas, return_ok, Contract, CreateInputs, EOFCreateInputs, Gas,
->>>>>>> 41e2f7f9
         InstructionResult, Interpreter, InterpreterResult, LoadAccountResult, SStoreResult,
         SelfDestructResult, MAX_CODE_SIZE,
     },
@@ -18,11 +14,7 @@
     },
     FrameOrResult, JournalCheckpoint, CALL_STACK_LIMIT,
 };
-<<<<<<< HEAD
-use std::boxed::Box;
-=======
 use std::{boxed::Box, sync::Arc};
->>>>>>> 41e2f7f9
 
 /// EVM contexts contains data that EVM needs for execution.
 #[derive(Debug)]
@@ -263,126 +255,6 @@
             .selfdestruct(address, target, &mut self.db)
     }
 
-    /// Transfer the account.
-    #[inline]
-    pub fn transfer(
-        &mut self,
-        from: &Address,
-        to: &Address,
-        balance: U256,
-    ) -> Result<Option<InstructionResult>, EVMError<DB::Error>> {
-        self.journaled_state
-            .transfer(from, to, balance, &mut self.db)
-    }
-
-    /// Make create frame.
-    #[inline]
-    pub fn make_eofcreate_frame(
-        &mut self,
-        spec_id: SpecId,
-        inputs: &EOFCreateInput,
-    ) -> Result<FrameOrResult, EVMError<DB::Error>> {
-        let return_error = |e| {
-            Ok(FrameOrResult::new_eofcreate_result(
-                InterpreterResult {
-                    result: e,
-                    gas: Gas::new(inputs.gas_limit),
-                    output: Bytes::new(),
-                },
-                inputs.created_address,
-                inputs.return_memory_range.clone(),
-            ))
-        };
-
-        // Check depth
-        if self.journaled_state.depth() > CALL_STACK_LIMIT {
-            return return_error(InstructionResult::CallTooDeep);
-        }
-
-        // Fetch balance of caller.
-        let (caller_balance, _) = self.balance(inputs.caller)?;
-
-        // Check if caller has enough balance to send to the created contract.
-        if caller_balance < inputs.value {
-            return return_error(InstructionResult::OutOfFunds);
-        }
-
-        // Increase nonce of caller and check if it overflows
-        if self.journaled_state.inc_nonce(inputs.caller).is_none() {
-            // can't happen on mainnet.
-            return return_error(InstructionResult::Return);
-        }
-
-        // Load account so it needs to be marked as warm for access list.
-        self.journaled_state
-            .load_account(inputs.created_address, &mut self.db)?;
-
-        // create account, transfer funds and make the journal checkpoint.
-        let checkpoint = match self.journaled_state.create_account_checkpoint(
-            inputs.caller,
-            inputs.created_address,
-            inputs.value,
-            spec_id,
-        ) {
-            Ok(checkpoint) => checkpoint,
-            Err(e) => {
-                return return_error(e);
-            }
-        };
-
-        let contract = Contract::new(
-            Bytes::new(),
-            // fine to clone as it is Bytes.
-            Bytecode::Eof(inputs.eof_init_code.clone()),
-            None,
-            inputs.created_address,
-            inputs.caller,
-            inputs.value,
-        );
-
-        let mut interpreter = Interpreter::new(contract, inputs.gas_limit, false);
-        // EOF init will enable RETURNCONTRACT opcode.
-        interpreter.set_is_eof_init();
-
-        Ok(FrameOrResult::new_eofcreate_frame(
-            inputs.created_address,
-            inputs.return_memory_range.clone(),
-            checkpoint,
-            interpreter,
-        ))
-    }
-
-    /// If error is present revert changes, otherwise save EOF bytecode.
-    pub fn eofcreate_return<SPEC: Spec>(
-        &mut self,
-        interpreter_result: &mut InterpreterResult,
-        address: Address,
-        journal_checkpoint: JournalCheckpoint,
-    ) {
-        // Note we still execute RETURN opcode and return the bytes.
-        // In EOF those opcodes should abort execution.
-        //
-        // In RETURN gas is still protecting us from ddos and in oog,
-        // behaviour will be same as if it failed on return.
-        //
-        // Bytes of RETURN will drained in `insert_eofcreate_outcome`.
-        if interpreter_result.result != InstructionResult::ReturnContract {
-            self.journaled_state.checkpoint_revert(journal_checkpoint);
-            return;
-        }
-
-        // commit changes reduces depth by -1.
-        self.journaled_state.checkpoint_commit();
-
-        // decode bytecode has a performance hit, but it has reasonable restrains.
-        let bytecode =
-            Eof::decode(interpreter_result.output.clone()).expect("Eof is already verified");
-
-        // eof bytecode is going to be hashed.
-        self.journaled_state
-            .set_code(address, Bytecode::Eof(bytecode), None);
-    }
-
     /// Make create frame.
     #[inline]
     pub fn make_eofcreate_frame(
@@ -486,7 +358,7 @@
 
         // eof bytecode is going to be hashed.
         self.journaled_state
-            .set_code(address, Bytecode::Eof(Arc::new(bytecode)));
+            .set_code(address, Bytecode::Eof(Arc::new(bytecode)), None);
     }
 
     /// Make create frame.
