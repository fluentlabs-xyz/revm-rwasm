#[cfg(feature = "std")]
mod customprinter;
#[cfg(all(feature = "std", feature = "serde-json"))]
mod eip3155;
mod gas;
mod handler_register;
mod noop;
<<<<<<< HEAD
mod opcode_counter;
// Exports.
=======
>>>>>>> 4f093996

pub use handler_register::{inspector_handle_register, GetInspector};

use crate::{
    interpreter::{
        CallInputs, CallOutcome, CreateInputs, CreateOutcome, EOFCreateInputs, Interpreter,
    },
    primitives::{db::Database, Address, Log, U256},
    EvmContext,
};
use auto_impl::auto_impl;

/// [Inspector] implementations.
pub mod inspectors {
    #[cfg(feature = "std")]
    pub use super::customprinter::CustomPrintTracer;
    #[cfg(all(feature = "std", feature = "serde-json"))]
    pub use super::eip3155::TracerEip3155;
    pub use super::{gas::GasInspector, noop::NoOpInspector};
}

/// EVM [Interpreter] callbacks.
#[auto_impl(&mut, Box)]
pub trait Inspector<DB: Database> {
    /// Called before the interpreter is initialized.
    ///
    /// If `interp.instruction_result` is set to anything other than
    /// [crate::interpreter::InstructionResult::Continue] then the execution of the interpreter
    /// is skipped.
    #[inline]
    fn initialize_interp(&mut self, interp: &mut Interpreter, context: &mut EvmContext<DB>) {
        let _ = interp;
        let _ = context;
    }

    /// Called on each step of the interpreter.
    ///
    /// Information about the current execution, including the memory, stack and more is available
    /// on `interp` (see [Interpreter]).
    ///
    /// # Example
    ///
    /// To get the current opcode, use `interp.current_opcode()`.
    #[inline]
    fn step(&mut self, interp: &mut Interpreter, context: &mut EvmContext<DB>) {
        let _ = interp;
        let _ = context;
    }

    /// Called after `step` when the instruction has been executed.
    ///
    /// Setting `interp.instruction_result` to anything other than
    /// [crate::interpreter::InstructionResult::Continue] alters the execution
    /// of the interpreter.
    #[inline]
    fn step_end(&mut self, interp: &mut Interpreter, context: &mut EvmContext<DB>) {
        let _ = interp;
        let _ = context;
    }

    /// Called when a log is emitted.
    #[inline]
    fn log(&mut self, interp: &mut Interpreter, context: &mut EvmContext<DB>, log: &Log) {
        let _ = interp;
        let _ = context;
        let _ = log;
    }

    /// Called whenever a call to a contract is about to start.
    ///
    /// InstructionResulting anything other than [crate::interpreter::InstructionResult::Continue]
    /// overrides the result of the call.
    #[inline]
    fn call(
        &mut self,
        context: &mut EvmContext<DB>,
        inputs: &mut CallInputs,
    ) -> Option<CallOutcome> {
        let _ = context;
        let _ = inputs;
        None
    }

    /// Called when a call to a contract has concluded.
    ///
    /// The returned [CallOutcome] is used as the result of the call.
    ///
    /// This allows the inspector to modify the given `result` before returning it.
    #[inline]
    fn call_end(
        &mut self,
        context: &mut EvmContext<DB>,
        inputs: &CallInputs,
        outcome: CallOutcome,
    ) -> CallOutcome {
        let _ = context;
        let _ = inputs;
        outcome
    }

    /// Called when a contract is about to be created.
    ///
    /// If this returns `Some` then the [CreateOutcome] is used to override the result of the
    /// creation.
    ///
    /// If this returns `None` then the creation proceeds as normal.
    #[inline]
    fn create(
        &mut self,
        context: &mut EvmContext<DB>,
        inputs: &mut CreateInputs,
    ) -> Option<CreateOutcome> {
        let _ = context;
        let _ = inputs;
        None
    }

    /// Called when a contract has been created.
    ///
    /// InstructionResulting anything other than the values passed to this function (`(ret,
    /// remaining_gas, address, out)`) will alter the result of the create.
    #[inline]
    fn create_end(
        &mut self,
        context: &mut EvmContext<DB>,
        inputs: &CreateInputs,
        outcome: CreateOutcome,
    ) -> CreateOutcome {
        let _ = context;
        let _ = inputs;
        outcome
    }

    /// Called when EOF creating is called.
    ///
    /// This can happen from create TX or from EOFCREATE opcode.
    fn eofcreate(
        &mut self,
        context: &mut EvmContext<DB>,
        inputs: &mut EOFCreateInputs,
    ) -> Option<CreateOutcome> {
        let _ = context;
        let _ = inputs;
        None
    }

    /// Called when eof creating has ended.
    fn eofcreate_end(
        &mut self,
        context: &mut EvmContext<DB>,
        inputs: &EOFCreateInputs,
        outcome: CreateOutcome,
    ) -> CreateOutcome {
        let _ = context;
        let _ = inputs;
        outcome
    }

    /// Called when a contract has been self-destructed with funds transferred to target.
    #[inline]
    fn selfdestruct(&mut self, contract: Address, target: Address, value: U256) {
        let _ = contract;
        let _ = target;
        let _ = value;
    }
}<|MERGE_RESOLUTION|>--- conflicted
+++ resolved
@@ -5,11 +5,6 @@
 mod gas;
 mod handler_register;
 mod noop;
-<<<<<<< HEAD
-mod opcode_counter;
-// Exports.
-=======
->>>>>>> 4f093996
 
 pub use handler_register::{inspector_handle_register, GetInspector};
 
@@ -28,7 +23,8 @@
     pub use super::customprinter::CustomPrintTracer;
     #[cfg(all(feature = "std", feature = "serde-json"))]
     pub use super::eip3155::TracerEip3155;
-    pub use super::{gas::GasInspector, noop::NoOpInspector};
+    pub use super::gas::GasInspector;
+    pub use super::noop::NoOpInspector;
 }
 
 /// EVM [Interpreter] callbacks.
@@ -36,8 +32,7 @@
 pub trait Inspector<DB: Database> {
     /// Called before the interpreter is initialized.
     ///
-    /// If `interp.instruction_result` is set to anything other than
-    /// [crate::interpreter::InstructionResult::Continue] then the execution of the interpreter
+    /// If `interp.instruction_result` is set to anything other than [crate::interpreter::InstructionResult::Continue] then the execution of the interpreter
     /// is skipped.
     #[inline]
     fn initialize_interp(&mut self, interp: &mut Interpreter, context: &mut EvmContext<DB>) {
@@ -61,8 +56,7 @@
 
     /// Called after `step` when the instruction has been executed.
     ///
-    /// Setting `interp.instruction_result` to anything other than
-    /// [crate::interpreter::InstructionResult::Continue] alters the execution
+    /// Setting `interp.instruction_result` to anything other than [crate::interpreter::InstructionResult::Continue] alters the execution
     /// of the interpreter.
     #[inline]
     fn step_end(&mut self, interp: &mut Interpreter, context: &mut EvmContext<DB>) {
@@ -80,8 +74,7 @@
 
     /// Called whenever a call to a contract is about to start.
     ///
-    /// InstructionResulting anything other than [crate::interpreter::InstructionResult::Continue]
-    /// overrides the result of the call.
+    /// InstructionResulting anything other than [crate::interpreter::InstructionResult::Continue] overrides the result of the call.
     #[inline]
     fn call(
         &mut self,
@@ -112,8 +105,7 @@
 
     /// Called when a contract is about to be created.
     ///
-    /// If this returns `Some` then the [CreateOutcome] is used to override the result of the
-    /// creation.
+    /// If this returns `Some` then the [CreateOutcome] is used to override the result of the creation.
     ///
     /// If this returns `None` then the creation proceeds as normal.
     #[inline]
@@ -129,8 +121,8 @@
 
     /// Called when a contract has been created.
     ///
-    /// InstructionResulting anything other than the values passed to this function (`(ret,
-    /// remaining_gas, address, out)`) will alter the result of the create.
+    /// InstructionResulting anything other than the values passed to this function (`(ret, remaining_gas,
+    /// address, out)`) will alter the result of the create.
     #[inline]
     fn create_end(
         &mut self,
