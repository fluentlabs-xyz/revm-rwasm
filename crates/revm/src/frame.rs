use crate::{
    interpreter::Interpreter,
    primitives::{Address, Output},
    JournalCheckpoint,
};
use core::ops::Range;
use revm_interpreter::{
    CallOutcome, CreateOutcome, EOFCreateOutcome, Gas, InstructionResult, InterpreterResult,
};
use std::boxed::Box;

/// Call CallStackFrame.
#[derive(Debug)]
#[cfg_attr(feature = "serde", derive(serde::Serialize, serde::Deserialize))]
pub struct CallFrame {
    /// Call frame has return memory range where output will be stored.
    pub return_memory_range: Range<usize>,
    /// Frame data.
    pub frame_data: FrameData,
}

#[derive(Debug)]
#[cfg_attr(feature = "serde", derive(serde::Serialize, serde::Deserialize))]
pub struct CreateFrame {
    /// Create frame has a created address.
    pub created_address: Address,
    /// Frame data.
<<<<<<< HEAD
    pub frame_data: FrameData,
}

/// Eof Create Frame.
#[derive(Debug)]
#[cfg_attr(feature = "serde", derive(serde::Serialize, serde::Deserialize))]
pub struct EOFCreateFrame {
    pub created_address: Address,
    pub return_memory_range: Range<usize>,
=======
>>>>>>> 41e2f7f9
    pub frame_data: FrameData,
}

/// Eof Create Frame.
#[derive(Debug)]
#[cfg_attr(feature = "serde", derive(serde::Serialize, serde::Deserialize))]
<<<<<<< HEAD
=======
pub struct EOFCreateFrame {
    pub created_address: Address,
    pub frame_data: FrameData,
}

#[derive(Debug)]
#[cfg_attr(feature = "serde", derive(serde::Serialize, serde::Deserialize))]
>>>>>>> 41e2f7f9
pub struct FrameData {
    /// Journal checkpoint.
    pub checkpoint: JournalCheckpoint,
    /// Interpreter.
    pub interpreter: Interpreter,
}

/// Call stack frame.
#[derive(Debug)]
#[cfg_attr(feature = "serde", derive(serde::Serialize, serde::Deserialize))]
pub enum Frame {
    Call(Box<CallFrame>),
    Create(Box<CreateFrame>),
    EOFCreate(Box<EOFCreateFrame>),
}

#[cfg_attr(feature = "serde", derive(serde::Serialize, serde::Deserialize))]
<<<<<<< HEAD
=======
#[derive(Debug)]
>>>>>>> 41e2f7f9
pub enum FrameResult {
    Call(CallOutcome),
    Create(CreateOutcome),
    EOFCreate(EOFCreateOutcome),
}

impl FrameResult {
    /// Casts frame result to interpreter result.
    #[inline]
    pub fn into_interpreter_result(self) -> InterpreterResult {
        match self {
            FrameResult::Call(outcome) => outcome.result,
            FrameResult::Create(outcome) => outcome.result,
            FrameResult::EOFCreate(outcome) => outcome.result,
        }
    }

    /// Returns execution output.
    #[inline]
    pub fn output(&self) -> Output {
        match self {
            FrameResult::Call(outcome) => Output::Call(outcome.result.output.clone()),
            FrameResult::Create(outcome) => {
                Output::Create(outcome.result.output.clone(), outcome.address)
            }
<<<<<<< HEAD
            FrameResult::EOFCreate(_) => {
                panic!("EOFCreate can't be called from external world.");
=======
            FrameResult::EOFCreate(outcome) => {
                Output::Create(outcome.result.output.clone(), Some(outcome.address))
>>>>>>> 41e2f7f9
            }
        }
    }

    /// Returns reference to gas.
    #[inline]
    pub fn gas(&self) -> &Gas {
        match self {
            FrameResult::Call(outcome) => &outcome.result.gas,
            FrameResult::Create(outcome) => &outcome.result.gas,
            FrameResult::EOFCreate(outcome) => &outcome.result.gas,
        }
    }

    /// Returns mutable reference to interpreter result.
    #[inline]
    pub fn gas_mut(&mut self) -> &mut Gas {
        match self {
            FrameResult::Call(outcome) => &mut outcome.result.gas,
            FrameResult::Create(outcome) => &mut outcome.result.gas,
            FrameResult::EOFCreate(outcome) => &mut outcome.result.gas,
        }
    }

    /// Returns reference to interpreter result.
    #[inline]
    pub fn interpreter_result(&self) -> &InterpreterResult {
        match self {
            FrameResult::Call(outcome) => &outcome.result,
            FrameResult::Create(outcome) => &outcome.result,
            FrameResult::EOFCreate(outcome) => &outcome.result,
        }
    }

    /// Returns mutable reference to interpreter result.
    #[inline]
    pub fn interpreter_result_mut(&mut self) -> &InterpreterResult {
        match self {
            FrameResult::Call(outcome) => &mut outcome.result,
            FrameResult::Create(outcome) => &mut outcome.result,
            FrameResult::EOFCreate(outcome) => &mut outcome.result,
        }
    }

    /// Return Instruction result.
    #[inline]
    pub fn instruction_result(&self) -> InstructionResult {
        self.interpreter_result().result
    }
}

/// Contains either a frame or a result.
#[cfg_attr(feature = "serde", derive(serde::Serialize, serde::Deserialize))]
<<<<<<< HEAD
=======
#[derive(Debug)]
>>>>>>> 41e2f7f9
pub enum FrameOrResult {
    /// Boxed call or create frame.
    Frame(Frame),
    /// Call or create result.
    Result(FrameResult),
}

impl Frame {
    pub fn new_create(
        created_address: Address,
        checkpoint: JournalCheckpoint,
        interpreter: Interpreter,
    ) -> Self {
        Frame::Create(Box::new(CreateFrame {
            created_address,
            frame_data: FrameData {
                checkpoint,
                interpreter,
            },
        }))
    }

    pub fn new_call(
        return_memory_range: Range<usize>,
        checkpoint: JournalCheckpoint,
        interpreter: Interpreter,
    ) -> Self {
        Frame::Call(Box::new(CallFrame {
            return_memory_range,
            frame_data: FrameData {
                checkpoint,
                interpreter,
            },
        }))
    }

    /// Returns true if frame is call frame.
    pub fn is_call(&self) -> bool {
        matches!(self, Frame::Call { .. })
    }

    /// Returns true if frame is create frame.
    pub fn is_create(&self) -> bool {
        matches!(self, Frame::Create { .. })
    }

    /// Returns created address if frame is create otherwise returns None.
    pub fn created_address(&self) -> Option<Address> {
        match self {
            Frame::Create(create_frame) => Some(create_frame.created_address),
            _ => None,
        }
    }

    /// Takes frame and returns frame data.
    pub fn into_frame_data(self) -> FrameData {
        match self {
            Frame::Call(call_frame) => call_frame.frame_data,
            Frame::Create(create_frame) => create_frame.frame_data,
            Frame::EOFCreate(eof_create_frame) => eof_create_frame.frame_data,
        }
    }

    /// Returns reference to frame data.
    pub fn frame_data(&self) -> &FrameData {
        match self {
            Self::Call(call_frame) => &call_frame.frame_data,
            Self::Create(create_frame) => &create_frame.frame_data,
            Self::EOFCreate(eof_create_frame) => &eof_create_frame.frame_data,
        }
    }

    /// Returns mutable reference to frame data.
    pub fn frame_data_mut(&mut self) -> &mut FrameData {
        match self {
            Self::Call(call_frame) => &mut call_frame.frame_data,
            Self::Create(create_frame) => &mut create_frame.frame_data,
            Self::EOFCreate(eof_create_frame) => &mut eof_create_frame.frame_data,
        }
    }

    /// Returns a reference to the interpreter.
    pub fn interpreter(&self) -> &Interpreter {
        &self.frame_data().interpreter
    }

    /// Returns a mutable reference to the interpreter.
    pub fn interpreter_mut(&mut self) -> &mut Interpreter {
        &mut self.frame_data_mut().interpreter
    }
}

impl FrameOrResult {
    /// Creates new create frame.
    pub fn new_create_frame(
        created_address: Address,
        checkpoint: JournalCheckpoint,
        interpreter: Interpreter,
    ) -> Self {
        Self::Frame(Frame::new_create(created_address, checkpoint, interpreter))
    }

    pub fn new_eofcreate_frame(
        created_address: Address,
<<<<<<< HEAD
        return_memory_range: Range<usize>,
=======
>>>>>>> 41e2f7f9
        checkpoint: JournalCheckpoint,
        interpreter: Interpreter,
    ) -> Self {
        Self::Frame(Frame::EOFCreate(Box::new(EOFCreateFrame {
            created_address,
<<<<<<< HEAD
            return_memory_range,
=======
>>>>>>> 41e2f7f9
            frame_data: FrameData {
                checkpoint,
                interpreter,
            },
        })))
    }

    /// Creates new call frame.
    pub fn new_call_frame(
        return_memory_range: Range<usize>,
        checkpoint: JournalCheckpoint,
        interpreter: Interpreter,
    ) -> Self {
        Self::Frame(Frame::new_call(
            return_memory_range,
            checkpoint,
            interpreter,
        ))
    }

    /// Creates new create result.
    pub fn new_create_result(
        interpreter_result: InterpreterResult,
        address: Option<Address>,
    ) -> Self {
        FrameOrResult::Result(FrameResult::Create(CreateOutcome {
            result: interpreter_result,
            address,
        }))
    }

<<<<<<< HEAD
    pub fn new_eofcreate_result(
        interpreter_result: InterpreterResult,
        address: Address,
        return_memory_range: Range<usize>,
    ) -> Self {
        FrameOrResult::Result(FrameResult::EOFCreate(EOFCreateOutcome {
            result: interpreter_result,
            address,
            return_memory_range,
=======
    pub fn new_eofcreate_result(interpreter_result: InterpreterResult, address: Address) -> Self {
        FrameOrResult::Result(FrameResult::EOFCreate(EOFCreateOutcome {
            result: interpreter_result,
            address,
>>>>>>> 41e2f7f9
        }))
    }

    pub fn new_call_result(
        interpreter_result: InterpreterResult,
        memory_offset: Range<usize>,
    ) -> Self {
        FrameOrResult::Result(FrameResult::Call(CallOutcome {
            result: interpreter_result,
            memory_offset,
        }))
    }
}<|MERGE_RESOLUTION|>--- conflicted
+++ resolved
@@ -25,26 +25,12 @@
     /// Create frame has a created address.
     pub created_address: Address,
     /// Frame data.
-<<<<<<< HEAD
     pub frame_data: FrameData,
 }
 
 /// Eof Create Frame.
 #[derive(Debug)]
 #[cfg_attr(feature = "serde", derive(serde::Serialize, serde::Deserialize))]
-pub struct EOFCreateFrame {
-    pub created_address: Address,
-    pub return_memory_range: Range<usize>,
-=======
->>>>>>> 41e2f7f9
-    pub frame_data: FrameData,
-}
-
-/// Eof Create Frame.
-#[derive(Debug)]
-#[cfg_attr(feature = "serde", derive(serde::Serialize, serde::Deserialize))]
-<<<<<<< HEAD
-=======
 pub struct EOFCreateFrame {
     pub created_address: Address,
     pub frame_data: FrameData,
@@ -52,7 +38,6 @@
 
 #[derive(Debug)]
 #[cfg_attr(feature = "serde", derive(serde::Serialize, serde::Deserialize))]
->>>>>>> 41e2f7f9
 pub struct FrameData {
     /// Journal checkpoint.
     pub checkpoint: JournalCheckpoint,
@@ -70,10 +55,7 @@
 }
 
 #[cfg_attr(feature = "serde", derive(serde::Serialize, serde::Deserialize))]
-<<<<<<< HEAD
-=======
-#[derive(Debug)]
->>>>>>> 41e2f7f9
+#[derive(Debug)]
 pub enum FrameResult {
     Call(CallOutcome),
     Create(CreateOutcome),
@@ -99,13 +81,8 @@
             FrameResult::Create(outcome) => {
                 Output::Create(outcome.result.output.clone(), outcome.address)
             }
-<<<<<<< HEAD
-            FrameResult::EOFCreate(_) => {
-                panic!("EOFCreate can't be called from external world.");
-=======
             FrameResult::EOFCreate(outcome) => {
                 Output::Create(outcome.result.output.clone(), Some(outcome.address))
->>>>>>> 41e2f7f9
             }
         }
     }
@@ -159,10 +136,7 @@
 
 /// Contains either a frame or a result.
 #[cfg_attr(feature = "serde", derive(serde::Serialize, serde::Deserialize))]
-<<<<<<< HEAD
-=======
-#[derive(Debug)]
->>>>>>> 41e2f7f9
+#[derive(Debug)]
 pub enum FrameOrResult {
     /// Boxed call or create frame.
     Frame(Frame),
@@ -267,19 +241,11 @@
 
     pub fn new_eofcreate_frame(
         created_address: Address,
-<<<<<<< HEAD
-        return_memory_range: Range<usize>,
-=======
->>>>>>> 41e2f7f9
         checkpoint: JournalCheckpoint,
         interpreter: Interpreter,
     ) -> Self {
         Self::Frame(Frame::EOFCreate(Box::new(EOFCreateFrame {
             created_address,
-<<<<<<< HEAD
-            return_memory_range,
-=======
->>>>>>> 41e2f7f9
             frame_data: FrameData {
                 checkpoint,
                 interpreter,
@@ -311,22 +277,10 @@
         }))
     }
 
-<<<<<<< HEAD
-    pub fn new_eofcreate_result(
-        interpreter_result: InterpreterResult,
-        address: Address,
-        return_memory_range: Range<usize>,
-    ) -> Self {
-        FrameOrResult::Result(FrameResult::EOFCreate(EOFCreateOutcome {
-            result: interpreter_result,
-            address,
-            return_memory_range,
-=======
     pub fn new_eofcreate_result(interpreter_result: InterpreterResult, address: Address) -> Self {
         FrameOrResult::Result(FrameResult::EOFCreate(EOFCreateOutcome {
             result: interpreter_result,
             address,
->>>>>>> 41e2f7f9
         }))
     }
 
