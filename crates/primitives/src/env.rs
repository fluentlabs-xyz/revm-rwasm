--- conflicted
+++ resolved
@@ -13,10 +13,7 @@
     GAS_PER_BLOB,
     KECCAK_EMPTY,
     MAX_BLOB_NUMBER_PER_BLOCK,
-<<<<<<< HEAD
-=======
-    MAX_INITCODE_SIZE,
->>>>>>> 576fbfc4
+
     U256,
     VERSIONED_HASH_VERSION_KZG,
 };
